--- conflicted
+++ resolved
@@ -16,13 +16,8 @@
     "build:prod": " ./node_modules/.bin/webpack --config webpack.config.js --env prod",
     "clean": "rm -rf dist/* db/development.sqlite && npm run prepcerts",
     "test": "jest",
-<<<<<<< HEAD
     "start": "./run serve",
-    "prepcerts": "./run gen-certs && rm -rf dist/*.pem && cp private/*.pem dist/"
-=======
-    "start": "node ./server/index.js",
     "prepcerts": "./run gen-certs && rm -rf dist/*.pem && mkdir -p dist && cp private/*.pem dist/"
->>>>>>> c581335d
   },
   "devDependencies": {
     "@types/react": "^15.0.35",
